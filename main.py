import argparse
import torch
import yaml
import json
from pathlib import Path
from typing import Dict, Any, Union
import numpy as np
from src.utils.logging_utils import setup_logger
from src.validation.validate_data import DataValidator
from src.ingestion.ingest_data import DataIngestor
from src.embeddings.sentence_transformer import EmbeddingGenerator
from src.data.vector_store import VectorStore
from src.retrieval.retriever import MilvusRetriever
from src.generation.generator import LLMGenerator
from src.augmentation.augmenter import Augmenter
from src.utils.models.bi_encoders import EncoderModels
from src.utils.models.llms import LargeLanguageModels
from src.utils.models.model_types import ModelTypes

class RAGOrchestrator:
    """Orchestrates the RAG pipeline for processing user queries and files."""

    def __init__(self, config_path: str = "configs/rag.yaml", extended: bool = False):
        """
        Initialize RAGOrchestrator with configuration.

        Args:
            config_path (str): Path to configuration file.
            extended (bool): If True, include extended output with contexts.
        """
        self.logger = setup_logger("scripts.rag_orchestrator")
        try:
            with open(config_path, "r", encoding="utf-8") as f:
                self.config = yaml.safe_load(f)
        except Exception as e:
            self.logger.error("Failed to load config %s: %s", config_path, str(e))
            raise
        self.extended = extended

        # Initialize components
        self.validator = DataValidator(
            supported_formats=self.config.get("supported_formats", [".text", ".txt", ".pdf"]),
            logger=self.logger
        )

        self.data_ingestor = DataIngestor(
            output_dir=self.config["data"]["texts"],
            language="ita",
            tessdata_dir=self.config.get("tessdata_dir", None),
            logger=self.logger
        )

        self.embedder = EmbeddingGenerator(
            model_name=self.config["model"].get("embedding_model", EncoderModels.ITALIAN_LEGAL_BERT_SC.value),
            output_dir=self.config["data"]["embeddings"],
            max_chunk_length=self.config.get("max_chunk_length", 2000),
            min_chunk_length=self.config.get("min_chunk_length", 10),
            logger=self.logger
        )

        self.vector_store = VectorStore(
            collection_name=self.config.get("collection_name", "gotmat_collection"),
            milvus_host=self.config.get("milvus_host", "localhost"),
            milvus_port=self.config.get("milvus_port", "19530"),
            embedding_dim=self.config.get("embedding_dim", 768),
            chunks_dir=self.config["data"].get("chunks", "data/chunks/prefettura_v1.3.1_chunks"),
            embeddings_dir=self.config["data"].get("embeddings", "data/embeddings/prefettura_v1.3.1_embeddings"),
            metadata_path=self.config["data"].get("embeddings_metadata", "data/embeddings/prefettura_v1.3.1_embeddings/embeddings_prefettura_v1.3.1.json"),
            logger=self.logger
        )

        self.retriever = MilvusRetriever(
            collection_name=self.config.get("collection_name", "gotmat_collection"),
            embedding_model=self.config["model"].get("embedding_model", EncoderModels.ITALIAN_LEGAL_BERT_SC.value),
            milvus_host=self.config.get("milvus_host", "localhost"),
            milvus_port=self.config.get("milvus_port", "19530"),
            reranker_model=self.config["model"].get("reranker_model", EncoderModels.ITALIAN_LEGAL_BERT.value),
            logger=self.logger
        )

        self.augmenter = Augmenter(
            max_contexts=self.config.get("max_augmentation_contexts", 5),
            max_context_length=self.config.get("max_context_length", 1000),
            max_parent_length=self.config.get("max_parent_length", 2000),
            logger=self.logger
        )
<<<<<<< HEAD

=======
        
>>>>>>> bcb99326
        self.generator = LLMGenerator(
            model_path=self.config['model'].get("model_path", LargeLanguageModels.MBART_LARGE_50.value),
            # adapter_path=self.config.get("adapter_path", None),
            tokenizer_path=self.config.get("tokenizer_path", None),
            model_type=self.config['model'].get("model_type", ModelTypes.CASUAL.value),
            max_length=self.config.get("max_input_tokenization_length", 2048),
            device=self.config.get("device", "auto"),
            logger=self.logger
        )

    def process_file(self, file_path: str) -> bool:
        """
        Process a user-provided file and store its embeddings in Milvus.

        Args:
            file_path (str): Path to the input file.

        Returns:
            bool: True if processing is successful, False otherwise.
        """
        try:
            # Validate file
            validation_result = self.validator.validate_file(file_path)
            if not validation_result["is_valid"]:
                self.logger.error("File validation failed: %s", validation_result["error"])
                return False

            # Extract text
            ingest_result = self.data_ingestor.extract_text(file_path)
            if not ingest_result["is_valid"]:
                self.logger.error("Text extraction failed: %s", ingest_result["error"])
                return False

            # Generate embeddings
            embed_result = self.embedder.process_file(file_path, ingest_result["text"])
            if not embed_result["is_valid"]:
                self.logger.error("Embedding generation failed: %s", embed_result["error"])
                return False

            # Store embeddings in Milvus
            chunk_texts = [c["text"] for c in embed_result["chunk_embeddings"]]
            embeddings = [np.load(Path(self.config["data"]["embeddings"]) / c["embedding_file"]) for c in embed_result["chunk_embeddings"]]
            chunk_ids = [c["chunk_id"] for c in embed_result["chunk_embeddings"]]
            parent_ids = [c.get("parent_id") for c in embed_result["chunk_embeddings"]]
            parent_file_paths = [c.get("parent_file_path") for c in embed_result["chunk_embeddings"]]
            success = self.vector_store.store_vectors(
                texts=chunk_texts,
                embeddings=embeddings,
                chunk_ids=chunk_ids,
                parent_ids=parent_ids,
                parent_file_paths=parent_file_paths,
                subject="courthouse"
            )
            if not success:
                self.logger.error("Failed to store embeddings in Milvus")
                return False

            self.logger.info("Successfully processed and stored embeddings for %s", file_path)
            return True
        except Exception as e:
            self.logger.error("File processing failed for %s: %s", file_path, str(e))
            return False

    def process_query(self, query: str, top_k: int = 5) -> Dict[str, Any]:
        """
        Process a user query and generate a response.

        Args:
            query (str): User query in Italian.
            top_k (int): Number of chunks to retrieve.

        Returns:
            Dict[str, Any]: Dictionary with query, response, and contexts.
        """
        try:
            # Retrieve relevant chunks
            contexts = self.retriever.retrieve(query, top_k)
            self.logger.info("Retrieved %d contexts for query: %s...", len(contexts), query[:50])

            # Augment query with contexts
            prompt = self.augmenter.augment(query, contexts)

            # Generate response
            response = self.generator.generate(prompt, max_new_tokens=self.config.get("max_new_tokens", 200))
            self.logger.info("Generated response: %s...", response[:100])

            return {"query": query, "response": response, "contexts": contexts, "prompt": prompt}
        except Exception as e:
            self.logger.error("Query processing failed for '%s': %s", query, str(e))
            return {"query": query, "response": f"Error: {str(e)}", "contexts": [], "prompt": ""}

    def process_queries_from_file(
        self,
        queries_file: Union[Path, str],
        output_path: Union[Path, str],
        top_k: int = 5,
        extended: bool = False
    ) -> bool:
        """
        Process queries from a JSON file and save results to output JSON.

        Args:
            queries_file (Union[Path, str]): Path to JSON file with queries.
            output_path (Union[Path, str]): Path to save output JSON.
            top_k (int): Number of chunks to retrieve per query.
            extended (bool): If True, include top-k chunks in output JSON and print to console.

        Returns:
            bool: True if processing is successful, False otherwise.
        """
        try:
            # Read queries from JSON
            queries_file = Path(queries_file)
            if not queries_file.exists():
                self.logger.error("Queries file not found: %s", queries_file)
                return False

            with open(queries_file, "r", encoding="utf-8") as f:
                queries_data = json.load(f)

            results = []
            prompts = []
            for item in queries_data:
                if "Italian" not in item:
                    self.logger.warning("Skipping item without 'Italian' field: %s", item)
                    continue
                query = item["Italian"]
                result = self.process_query(query, top_k)
                # Include contexts in output JSON if extended is True
                output_item = {
                    "query": query,
                    "answer": result["response"]
                }
                if extended:
                    output_item["contexts"] = [
                        {
                            "chunk_id": context["chunk_id"],
                            "text": context["text"],
                            "score": context["score"],
                            "parent_id": context.get("parent_id"),
                            "parent_text": context.get("parent_text")
                        } for context in result["contexts"]
                    ]

                results.append(output_item)
                prompts.append(result["prompt"])

                # Print extended output to console if requested
                if extended:
                    self.logger.info("Query: %s", query)
                    self.logger.info("Answer: %s", result["response"])
                    self.logger.info("Top-%d closest chunks:", top_k)
                    for i, context in enumerate(result["contexts"], 1):
                        self.logger.info("Chunk %d:", i)
                        self.logger.info("  Chunk ID: %s", context["chunk_id"])
                        self.logger.info("  Text: %s...", context["text"][:100])
                        self.logger.info("  Score: %.4f", context["score"])
                        self.logger.info("  Parent ID: %s", context.get("parent_id", "None"))
                        self.logger.info("  Parent Text: %s...", context.get("parent_text", "None")[:100])
                    self.logger.info("-" * 50)

            # Save results to JSON TODO: Add to a function
            output_path = Path(output_path)
            output_path.parent.mkdir(parents=True, exist_ok=True)
            with open(output_path, "w", encoding="utf-8") as f:
                json.dump(results, f, ensure_ascii=False, indent=2)
            with open('data/results/prompts_v1.3.1.json', "w", encoding="utf-8") as f:
                json.dump(prompts, f, ensure_ascii=False, indent=2)
            self.logger.info("Saved query responses to %s", output_path)
            return True
        except Exception as e:
            self.logger.error("Failed to process queries from %s: %s", queries_file, str(e))
            return False

def main():
    parser = argparse.ArgumentParser(description="RAG Pipeline Orchestrator")
    parser.add_argument("--queries_file", default="data/prompts.json", type=str, help="Path to JSON file with queries")
    parser.add_argument("--file", type=str, help="Path to optional input file (PDF, text)")
    parser.add_argument("--config", type=str, default="configs/rag.yaml", help="Path to configuration file")
    parser.add_argument("--output", type=str, default="data/results/responses_v1.3.1.json", help="Path to save query responses")
    parser.add_argument("--extended", action="store_true", help="Print extended output with top-k closest chunks")
    args = parser.parse_args()

    orchestrator = RAGOrchestrator(config_path=args.config, extended=args.extended)

    # Process file if provided
    if args.file:
        success = orchestrator.process_file(args.file)
        if not success:
            print(f"Failed to process file: {args.file}")
            return

    # Process queries from file if provided
    if args.queries_file:
        success = orchestrator.process_queries_from_file(
            queries_file=args.queries_file,
            output_path=args.output,
            top_k=5,
            extended=args.extended
        )
        if success:
            print(f"Successfully processed queries from {args.queries_file} and saved to {args.output}")
        else:
            print(f"Failed to process queries from {args.queries_file}")
    else:
        print("No queries file provided. Use --queries_file to specify a JSON file with queries.")

if __name__ == "__main__":
    main()<|MERGE_RESOLUTION|>--- conflicted
+++ resolved
@@ -84,11 +84,7 @@
             max_parent_length=self.config.get("max_parent_length", 2000),
             logger=self.logger
         )
-<<<<<<< HEAD
-
-=======
         
->>>>>>> bcb99326
         self.generator = LLMGenerator(
             model_path=self.config['model'].get("model_path", LargeLanguageModels.MBART_LARGE_50.value),
             # adapter_path=self.config.get("adapter_path", None),
